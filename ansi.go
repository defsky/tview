package tview

import (
	"bytes"
	"fmt"
	"io"
	"strconv"
	"strings"
)

// The states of the ANSI escape code parser.
const (
	ansiText = iota
	ansiEscape
	ansiSubstring
	ansiControlSequence
)

// ansi is a io.Writer which translates ANSI escape codes into tview color
// tags.
type ansi struct {
	io.Writer

	// Reusable buffers.
	buffer                        *bytes.Buffer // The entire output text of one Write().
	csiParameter, csiIntermediate *bytes.Buffer // Partial CSI strings.

	// The current state of the parser. One of the ansi constants.
	state int
}

// ANSIWriter returns an io.Writer which translates any ANSI escape codes
// written to it into tview color tags. Other escape codes don't have an effect
// and are simply removed. The translated text is written to the provided
// writer.
func ANSIWriter(writer io.Writer) io.Writer {
	return &ansi{
		Writer:          writer,
		buffer:          new(bytes.Buffer),
		csiParameter:    new(bytes.Buffer),
		csiIntermediate: new(bytes.Buffer),
		state:           ansiText,
	}
}

// Write parses the given text as a string of runes, translates ANSI escape
// codes to color tags and writes them to the output writer.
func (a *ansi) Write(text []byte) (int, error) {
	defer func() {
		a.buffer.Reset()
	}()

	for _, r := range string(text) {
		switch a.state {

		// We just entered an escape sequence.
		case ansiEscape:
			switch r {
			case '[': // Control Sequence Introducer.
				a.csiParameter.Reset()
				a.csiIntermediate.Reset()
				a.state = ansiControlSequence
			case 'c': // Reset.
				fmt.Fprint(a.buffer, "[-:-:-]")
				a.state = ansiText
			case 'P', ']', 'X', '^', '_': // Substrings and commands.
				a.state = ansiSubstring
			default: // Ignore.
				a.state = ansiText
			}

		// CSI Sequences.
		case ansiControlSequence:
			switch {
			case r >= 0x30 && r <= 0x3f: // Parameter bytes.
				if _, err := a.csiParameter.WriteRune(r); err != nil {
					return 0, err
				}
			case r >= 0x20 && r <= 0x2f: // Intermediate bytes.
				if _, err := a.csiIntermediate.WriteRune(r); err != nil {
					return 0, err
				}
			case r >= 0x40 && r <= 0x7e: // Final byte.
				switch r {
				case 'E': // Next line.
					count, _ := strconv.Atoi(a.csiParameter.String())
					if count == 0 {
						count = 1
					}
					fmt.Fprint(a.buffer, strings.Repeat("\n", count))
				case 'm': // Select Graphic Rendition.
					var (
<<<<<<< HEAD
						background, foreground, attributes string
						clearAttributes, resetAttributes   bool
=======
						background, foreground                       string
						reset                                        bool
						bold, dim, italic, underline, blink, reverse *bool
>>>>>>> 8fa3b9cb
					)

					fields := strings.Split(a.csiParameter.String(), ";")
					if len(fields) == 0 || len(fields) == 1 && fields[0] == "0" {
						// Reset.
						if _, err := a.buffer.WriteString("[-:-:-]"); err != nil {
							return 0, err
						}
						break
					}

					lookupColor := func(colorNumber int, bright bool) string {
						if colorNumber < 0 || colorNumber > 7 {
							return "black"
						}
						if bright {
							colorNumber += 8
						}
						return [...]string{
							"black",
							"red",
							"green",
							"yellow",
							"blue",
							"darkmagenta",
							"darkcyan",
							"white",
							"#7f7f7f",
							"#ff0000",
							"#00ff00",
							"#ffff00",
							"#5c5cff",
							"#ff00ff",
							"#00ffff",
							"#ffffff",
						}[colorNumber]
					}

					fieldsNum := len(fields)
					for index := 0; index < fieldsNum; index++ {
						field, err := strconv.Atoi(fields[index])
						if err != nil {
							break
						}
						switch field {
<<<<<<< HEAD
						case "0":
							resetAttributes = true
						case "1", "01":
							attributes += "b"
						case "2", "02":
							attributes += "d"
						case "4", "04":
							attributes += "u"
						case "5", "05":
							attributes += "l"
						case "7", "07":
							attributes += "7"
						case "22", "24", "25", "27":
							clearAttributes = true
						case "30", "31", "32", "33", "34", "35", "36", "37":
							colorNumber, _ := strconv.Atoi(field)
							foreground = lookupColor(colorNumber-30, false)
						case "39":
							foreground = "-"
						case "40", "41", "42", "43", "44", "45", "46", "47":
							colorNumber, _ := strconv.Atoi(field)
							background = lookupColor(colorNumber-40, false)
						case "49":
							background = "-"
						case "90", "91", "92", "93", "94", "95", "96", "97":
							colorNumber, _ := strconv.Atoi(field)
							foreground = lookupColor(colorNumber-90, true)
						case "100", "101", "102", "103", "104", "105", "106", "107":
							colorNumber, _ := strconv.Atoi(field)
							background = lookupColor(colorNumber-100, true)
						case "38", "48":
=======
						case 0:
							background = "-"
							foreground = "-"
							reset = true
							bold = nil
							dim = nil
							italic = nil
							underline = nil
							blink = nil
							reverse = nil
						case 1:
							bold = boolTrue()
						case 2:
							dim = boolTrue()
						case 3:
							italic = boolTrue()
						case 4:
							underline = boolTrue()
						case 5:
							blink = boolTrue()
						case 7:
							reverse = boolTrue()
						case 21:
							bold = boolFalse()
						case 22:
							dim = boolFalse()
							bold = boolFalse()
						case 23:
							italic = boolFalse()
						case 24:
							underline = boolFalse()
						case 25:
							blink = boolFalse()
						case 27:
							reverse = boolFalse()
						case 30, 31, 32, 33, 34, 35, 36, 37:
							bright := false
							if bold != nil && *bold {
								bright = true
							}
							foreground = lookupColor(field-30, bright)
						case 40, 41, 42, 43, 44, 45, 46, 47:
							background = lookupColor(field-40, false)
						case 90, 91, 92, 93, 94, 95, 96, 97:
							bold = boolTrue()
							foreground = lookupColor(field-90, true)
						case 100, 101, 102, 103, 104, 105, 106, 107:
							bold = boolTrue()
							background = lookupColor(field-100, true)
						case 38, 48:
>>>>>>> 8fa3b9cb
							var color string

							if fieldsNum > index+1 {
								if fields[index+1] == "5" && fieldsNum > index+2 { // 8-bit colors.
									colorNumber, _ := strconv.Atoi(fields[index+2])
									if colorNumber <= 7 {
										color = lookupColor(colorNumber, false)
									} else if colorNumber <= 15 {
										color = lookupColor(colorNumber, true)
									} else if colorNumber <= 231 {
										red := (colorNumber - 16) / 36
										green := ((colorNumber - 16) / 6) % 6
										blue := (colorNumber - 16) % 6
										color = fmt.Sprintf("#%02x%02x%02x", 255*red/5, 255*green/5, 255*blue/5)
									} else if colorNumber <= 255 {
										grey := 255 * (colorNumber - 232) / 23
										color = fmt.Sprintf("#%02x%02x%02x", grey, grey, grey)
									}
									index += 2
								} else if fields[index+1] == "2" && len(fields) > index+4 { // 24-bit colors.
									red, _ := strconv.Atoi(fields[index+2])
									green, _ := strconv.Atoi(fields[index+3])
									blue, _ := strconv.Atoi(fields[index+4])
									color = fmt.Sprintf("#%02x%02x%02x", red, green, blue)
									index += 4
								}
							}

							if len(color) > 0 {
								if field == 38 {
									foreground = color
								} else {
									background = color
								}
							}
						}
					}
<<<<<<< HEAD
					if resetAttributes {
						attributes = "-"
						foreground = "-"
						background = "-"
					}
					if len(background) > 0 {
						background = ":" + background
					}

					if len(attributes) > 0 || clearAttributes {
						if len(background) > 0 {
							attributes = ":" + attributes
						} else {
							attributes = "::" + attributes
						}
					}
=======
					attributes := makeAttr(reset, bold, dim, italic, underline, blink, reverse)
>>>>>>> 8fa3b9cb
					if len(foreground) > 0 || len(background) > 0 || len(attributes) > 0 {
						fmt.Fprintf(a.buffer, "[%s%s%s]", foreground, background, attributes)
					}
				}
				a.state = ansiText
			default: // Undefined byte.
				a.state = ansiText // Abort CSI.
			}

			// We just entered a substring/command sequence.
		case ansiSubstring:
			if r == 27 { // Most likely the end of the substring.
				a.state = ansiEscape
			} // Ignore all other characters.

			// "ansiText" and all others.
		default:
			if r == 27 {
				// This is the start of an escape sequence.
				a.state = ansiEscape
			} else {
				// Just a regular rune. Send to buffer.
				if _, err := a.buffer.WriteRune(r); err != nil {
					return 0, err
				}
			}
		}
	}

	// Write buffer to target writer.
	n, err := a.buffer.WriteTo(a.Writer)
	if err != nil {
		return int(n), err
	}
	return len(text), nil
}

// TranslateANSI replaces ANSI escape sequences found in the provided string
// with tview's color tags and returns the resulting string.
func TranslateANSI(text string) string {
	var buffer bytes.Buffer
	writer := ANSIWriter(&buffer)
	writer.Write([]byte(text))
	return buffer.String()
}

func boolTrue() *bool  { b := true; return &b }
func boolFalse() *bool { b := false; return &b }

// makeAttr check SGR attributes, and generate a string.
// If reset is True, then all attributes whose value is nil will be reset.
// The meaning of each character contained in the returned string is as follows:
//		b:  enable  bold
//		B:  disable bold
//		d:  enable  dim
//		D:  disable dim
//		u:  enable  underline
//		U:  disable underline
//		l:  enable  blink
//		L:  disable blink
//		r:  enable  reverse
//		R:  disable reverse
func makeAttr(reset bool, bold, dim, italic, underline, blink, reverse *bool) string {
	attr := ""

	if bold != nil {
		if *bold {
			attr += "b"
		} else {
			attr += "B"
		}
	} else if reset {
		attr += "B"
	}

	if dim != nil {
		if *dim {
			attr += "d"
		} else {
			attr += "D"
		}
	} else if reset {
		attr += "D"
	}

	if italic != nil {
		if *italic {
			attr += "i"
		} else {
			attr += "I"
		}
	} else if reset {
		attr += "I"
	}

	if underline != nil {
		if *underline {
			attr += "u"
		} else {
			attr += "U"
		}
	} else if reset {
		attr += "U"
	}

	if blink != nil {
		if *blink {
			attr += "l"
		} else {
			attr += "L"
		}
	} else if reset {
		attr += "L"
	}

	if reverse != nil {
		if *reverse {
			attr += "r"
		} else {
			attr += "R"
		}
	} else if reset {
		attr += "R"
	}

	if attr != "" {
		attr = ":" + attr
	}

	return attr
}<|MERGE_RESOLUTION|>--- conflicted
+++ resolved
@@ -90,14 +90,9 @@
 					fmt.Fprint(a.buffer, strings.Repeat("\n", count))
 				case 'm': // Select Graphic Rendition.
 					var (
-<<<<<<< HEAD
-						background, foreground, attributes string
-						clearAttributes, resetAttributes   bool
-=======
 						background, foreground                       string
 						reset                                        bool
 						bold, dim, italic, underline, blink, reverse *bool
->>>>>>> 8fa3b9cb
 					)
 
 					fields := strings.Split(a.csiParameter.String(), ";")
@@ -143,39 +138,6 @@
 							break
 						}
 						switch field {
-<<<<<<< HEAD
-						case "0":
-							resetAttributes = true
-						case "1", "01":
-							attributes += "b"
-						case "2", "02":
-							attributes += "d"
-						case "4", "04":
-							attributes += "u"
-						case "5", "05":
-							attributes += "l"
-						case "7", "07":
-							attributes += "7"
-						case "22", "24", "25", "27":
-							clearAttributes = true
-						case "30", "31", "32", "33", "34", "35", "36", "37":
-							colorNumber, _ := strconv.Atoi(field)
-							foreground = lookupColor(colorNumber-30, false)
-						case "39":
-							foreground = "-"
-						case "40", "41", "42", "43", "44", "45", "46", "47":
-							colorNumber, _ := strconv.Atoi(field)
-							background = lookupColor(colorNumber-40, false)
-						case "49":
-							background = "-"
-						case "90", "91", "92", "93", "94", "95", "96", "97":
-							colorNumber, _ := strconv.Atoi(field)
-							foreground = lookupColor(colorNumber-90, true)
-						case "100", "101", "102", "103", "104", "105", "106", "107":
-							colorNumber, _ := strconv.Atoi(field)
-							background = lookupColor(colorNumber-100, true)
-						case "38", "48":
-=======
 						case 0:
 							background = "-"
 							foreground = "-"
@@ -226,7 +188,6 @@
 							bold = boolTrue()
 							background = lookupColor(field-100, true)
 						case 38, 48:
->>>>>>> 8fa3b9cb
 							var color string
 
 							if fieldsNum > index+1 {
@@ -264,26 +225,7 @@
 							}
 						}
 					}
-<<<<<<< HEAD
-					if resetAttributes {
-						attributes = "-"
-						foreground = "-"
-						background = "-"
-					}
-					if len(background) > 0 {
-						background = ":" + background
-					}
-
-					if len(attributes) > 0 || clearAttributes {
-						if len(background) > 0 {
-							attributes = ":" + attributes
-						} else {
-							attributes = "::" + attributes
-						}
-					}
-=======
 					attributes := makeAttr(reset, bold, dim, italic, underline, blink, reverse)
->>>>>>> 8fa3b9cb
 					if len(foreground) > 0 || len(background) > 0 || len(attributes) > 0 {
 						fmt.Fprintf(a.buffer, "[%s%s%s]", foreground, background, attributes)
 					}
