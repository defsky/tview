--- conflicted
+++ resolved
@@ -95,14 +95,9 @@
 						bold, dim, italic, underline, blink, reverse *bool
 					)
 
-<<<<<<< HEAD
-					fields := strings.Split(a.csiParameter.String(), ";")
-					if len(fields) == 0 || len(fields) == 1 && fields[0] == "0" {
-=======
 					csiParameter := a.csiParameter.String()
 					fields := strings.Split(csiParameter, ";")
 					if len(csiParameter) == 0 || len(fields) == 1 && fields[0] == "0" {
->>>>>>> 78f1a1ab
 						// Reset.
 						if _, err := a.buffer.WriteString("[-:-:-]"); err != nil {
 							return 0, err
@@ -180,15 +175,7 @@
 						case 27:
 							reverse = boolFalse()
 						case 30, 31, 32, 33, 34, 35, 36, 37:
-<<<<<<< HEAD
-							bright := false
-							if bold != nil && *bold {
-								bright = true
-							}
-							foreground = lookupColor(field-30, bright)
-=======
 							foreground = lookupColor(field-30, isTrue(bold))
->>>>>>> 78f1a1ab
 						case 40, 41, 42, 43, 44, 45, 46, 47:
 							background = lookupColor(field-40, false)
 						case 90, 91, 92, 93, 94, 95, 96, 97:
@@ -285,12 +272,9 @@
 func boolTrue() *bool  { b := true; return &b }
 func boolFalse() *bool { b := false; return &b }
 
-<<<<<<< HEAD
-=======
 func isTrue(b *bool) bool  { return b != nil && *b }
 func isFalse(b *bool) bool { return b != nil && !*b }
 
->>>>>>> 78f1a1ab
 // makeAttr check SGR attributes, and generate a string.
 // If reset is True, then all attributes whose value is nil will be reset.
 // The meaning of each character contained in the returned string is as follows:
